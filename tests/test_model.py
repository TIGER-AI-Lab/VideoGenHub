import os, sys
import torch

# Directly run `python -m pytest` or
# Directly run `python -m pytest -v -s --disable-warnings` for Debugging

# To test single function:
# pytest tests/test_model.py::test_function_name

dummy_prompts = [
    "a teddy bear walking on the street, 2k, high quality",
    "a panda taking a selfie, 2k, high quality",
    "a polar bear playing drum kit in NYC Times Square, 4k, high resolution",
    "jungle river at sunset, ultra quality",
    "a shark swimming in clear Carribean ocean, 2k, high quality",
    "a Corgi walking in the park at sunrise, oil painting style",
]


def test_LaVie():
    from src.videogen_hub.infermodels import LaVie

    model = LaVie()
    assert model is not None
    out_video = model.infer_one_video(dummy_prompts[0])
    assert out_video is not None
    # check if out_video is a tensor or not
    assert isinstance(out_video, torch.Tensor)
    print(out_video.shape)


def test_VideoCrafter2():
    from src.videogen_hub.infermodels import VideoCrafter2

    model = VideoCrafter2()
    assert model is not None
    out_video = model.infer_one_video(dummy_prompts[0])
    assert out_video is not None
    # check if out_video is a tensor or not
    assert isinstance(out_video, torch.Tensor)
    print(out_video.shape)


def test_CogVideo():
    print("Testing CogVideo")
    from src.videogen_hub.infermodels import CogVideo

    model = CogVideo()
    assert model is not None
    out_video = model.infer_one_video(dummy_prompts[0])
    assert out_video is not None
    # check if out_video is a tensor or not
    assert isinstance(out_video, torch.Tensor)
    print(out_video.shape)


def test_StreamingT2V():
<<<<<<< HEAD
    from src.videogen_hub.infermodels import StreamingT2V
=======
    from videogen_hub.infermodels import StreamingT2V
>>>>>>> 47297e13

    model = StreamingT2V()
    assert model is not None
    out_video = model.infer_one_video(dummy_prompts[0])
<<<<<<< HEAD
=======
    print("video ouputted")
>>>>>>> 47297e13
    assert out_video is not None
    # check if out_video is a tensor or not
    assert isinstance(out_video, torch.Tensor)
    print(out_video.shape)
<<<<<<< HEAD
=======


if __name__ == "__main__":
    # test_LaVie()
    # test_VideoCrafter2()
    # test_CogVideo()
    test_StreamingT2V()
    print("All tests passed!")
>>>>>>> 47297e13
<|MERGE_RESOLUTION|>--- conflicted
+++ resolved
@@ -55,31 +55,13 @@
 
 
 def test_StreamingT2V():
-<<<<<<< HEAD
-    from src.videogen_hub.infermodels import StreamingT2V
-=======
     from videogen_hub.infermodels import StreamingT2V
->>>>>>> 47297e13
 
     model = StreamingT2V()
     assert model is not None
     out_video = model.infer_one_video(dummy_prompts[0])
-<<<<<<< HEAD
-=======
     print("video ouputted")
->>>>>>> 47297e13
     assert out_video is not None
     # check if out_video is a tensor or not
     assert isinstance(out_video, torch.Tensor)
-    print(out_video.shape)
-<<<<<<< HEAD
-=======
-
-
-if __name__ == "__main__":
-    # test_LaVie()
-    # test_VideoCrafter2()
-    # test_CogVideo()
-    test_StreamingT2V()
-    print("All tests passed!")
->>>>>>> 47297e13
+    print(out_video.shape)