import torch
import torchvision
<<<<<<< HEAD

from modelscope.outputs import OutputKeys
=======
>>>>>>> 47297e13

# from modelscope.outputs import OutputKeys

<<<<<<< HEAD
=======

>>>>>>> 47297e13
class ModelScope:
    def __init__(self, device="gpu", revision="v1.1.0"):
        """
        1. Download the pretrained model and put it inside checkpoints/modelscope
        2. Create Pipeline
        Note: it seems that the model needed from model_dir cannot support cpu
        Args:
            device: 'gpu' or 'cpu' the device to use the model
        """

        from modelscope.pipelines import pipeline
        from huggingface_hub import snapshot_download
        from modelscope.models import Model

        model_dir = snapshot_download(
            "damo/text-to-video-synthesis",
            revision=revision,
            cache_dir="./checkpoints/modelscope",
        )
        model = Model.from_pretrained(model_dir)
        self.pipeline = pipeline("text-to-video-synthesis", model=model, device=device)

    def infer_one_video(
        self, prompt: str = None, seconds: int = 2, fps: int = 8, seed: int = 42
    ):
        """
        Generates a single video based on the provided prompt and parameters.
        The generated video always has resolution 256x256

        Args:
            prompt (str, optional): The text prompt to generate the video from. Defaults to None.
            seconds (int, optional): The duration of the video in seconds. Defaults to 2.
            fps (int, optional): The frames per second of the video. Defaults to 8.
            seed (int, optional): The seed for random number generation. Defaults to 42.

        Returns:
            torch.Tensor: The generated video as a tensor.
        """
        torch.manual_seed(seed)
        self.pipeline.model.config.model.model_args.max_frames = fps * seconds

        test_text = {
            "text": prompt,
        }
        output_video_path = self.pipeline(
            test_text,
        )[OutputKeys.OUTPUT_VIDEO]
        result = torchvision.io.read_video(output_video_path, output_format="TCHW")[0]

        return result<|MERGE_RESOLUTION|>--- conflicted
+++ resolved
@@ -1,17 +1,9 @@
 import torch
 import torchvision
-<<<<<<< HEAD
-
-from modelscope.outputs import OutputKeys
-=======
->>>>>>> 47297e13
 
 # from modelscope.outputs import OutputKeys
 
-<<<<<<< HEAD
-=======
 
->>>>>>> 47297e13
 class ModelScope:
     def __init__(self, device="gpu", revision="v1.1.0"):
         """
