<<<<<<< HEAD
import sys

from src.videogen_hub.pipelines.cogvideo.cogvideo_pipeline import pipeline

class CogVideo():
    def __init__(self, device="cuda"):
        
        
        import argparse

        # Manually creating an args object
        self.args = argparse.Namespace(
            generate_frame_num=5,
            coglm_temperature2=0.89,
            use_guidance_stage1=True,
            use_guidance_stage2=False,  # Assuming this is not set
            guidance_alpha=3.0,
            stage_1=False,  # Assuming this is not set
            stage_2=False,  # Assuming this is not set
            both_stages=True,
            parallel_size=1,
            stage1_max_inference_batch_size=-1,
            multi_gpu=False,  # Assuming this is not set
            device=3
        )
        
=======
class CogVideo:
    def __init__(self, device="cuda"):

        raise NotImplementedError
>>>>>>> 47297e13

    def infer_one_video(
        self,
        prompt: str = None,
        size: list = [320, 512],
        seconds: int = 2,
        fps: int = 8,
        seed: int = 42,
    ):
        """
        Generates a single video based on the provided prompt and parameters.

        Args:
            prompt (str, optional): The text prompt to generate the video from. Defaults to None.
            size (list, optional): The size of the video as [height, width]. Defaults to [320, 512].
            seconds (int, optional): The duration of the video in seconds. Defaults to 2.
            fps (int, optional): The frames per second of the video. Defaults to 8.
            seed (int, optional): The seed for random number generation. Defaults to 42.

        Returns:
            torch.Tensor: The generated video as a tensor.
        """
<<<<<<< HEAD
        
        return pipeline(self.args, raw_text=prompt, height=size[0], width=size[1], duration=seconds)
        
        # raise NotImplementedError

    
=======
        raise NotImplementedError
>>>>>>> 47297e13
<|MERGE_RESOLUTION|>--- conflicted
+++ resolved
@@ -1,36 +1,7 @@
-<<<<<<< HEAD
-import sys
-
-from src.videogen_hub.pipelines.cogvideo.cogvideo_pipeline import pipeline
-
-class CogVideo():
-    def __init__(self, device="cuda"):
-        
-        
-        import argparse
-
-        # Manually creating an args object
-        self.args = argparse.Namespace(
-            generate_frame_num=5,
-            coglm_temperature2=0.89,
-            use_guidance_stage1=True,
-            use_guidance_stage2=False,  # Assuming this is not set
-            guidance_alpha=3.0,
-            stage_1=False,  # Assuming this is not set
-            stage_2=False,  # Assuming this is not set
-            both_stages=True,
-            parallel_size=1,
-            stage1_max_inference_batch_size=-1,
-            multi_gpu=False,  # Assuming this is not set
-            device=3
-        )
-        
-=======
 class CogVideo:
     def __init__(self, device="cuda"):
 
         raise NotImplementedError
->>>>>>> 47297e13
 
     def infer_one_video(
         self,
@@ -53,13 +24,4 @@
         Returns:
             torch.Tensor: The generated video as a tensor.
         """
-<<<<<<< HEAD
-        
-        return pipeline(self.args, raw_text=prompt, height=size[0], width=size[1], duration=seconds)
-        
-        # raise NotImplementedError
-
-    
-=======
-        raise NotImplementedError
->>>>>>> 47297e13
+        raise NotImplementedError