--- conflicted
+++ resolved
@@ -1,9 +1,3 @@
-<<<<<<< HEAD
-class CogVideo:
-    def __init__(self, device="cuda"):
-
-        raise NotImplementedError
-=======
 import sys
 
 from src.videogen_hub.pipelines.cogvideo.cogvideo_pipeline import pipeline
@@ -30,7 +24,6 @@
             device=3
         )
         
->>>>>>> 0f3e69d57f673956c2ecb77b4ac393597ee2d687
 
     def infer_one_video(
         self,
@@ -53,13 +46,5 @@
         Returns:
             torch.Tensor: The generated video as a tensor.
         """
-<<<<<<< HEAD
-        raise NotImplementedError
-=======
         
-        return pipeline(self.args, raw_text=prompt, height=size[0], width=size[1], duration=seconds)
-        
-        # raise NotImplementedError
-
-    
->>>>>>> 0f3e69d57f673956c2ecb77b4ac393597ee2d687+        return pipeline(self.args, raw_text=prompt, height=size[0], width=size[1], duration=seconds)